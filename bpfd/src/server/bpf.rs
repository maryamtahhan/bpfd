--- conflicted
+++ resolved
@@ -399,11 +399,7 @@
     ) -> Result<Uuid, BpfdError> {
         let if_index = self.get_ifindex(&iface)?;
         let id = Uuid::new_v4();
-<<<<<<< HEAD
         let map_pin_path = format!("{RTDIR_FS_MAPS}/{id}");
-=======
-        let map_pin_path = format!("/var/run/bpfd/fs/maps/{id}");
->>>>>>> 8f0a5956
         fs::create_dir_all(map_pin_path.clone())?;
 
         let mut ext_loader = BpfLoader::new()
@@ -1008,13 +1004,8 @@
             .program_mut(DISPATCHER_PROGRAM_NAME)
             .unwrap()
             .try_into()?;
-<<<<<<< HEAD
-        if let Some(d) = self.dispatchers.remove(&if_index) {
+        if let Some(d) = self.dispatchers_xdp.remove(&if_index) {
             let path = format!("{RTDIR_FS}/dispatcher_{if_index}_link");
-=======
-        if let Some(d) = self.dispatchers_xdp.remove(&if_index) {
-            let path = format!("/var/run/bpfd/fs/dispatcher_{if_index}_link");
->>>>>>> 8f0a5956
             let pinned_link: FdLink = PinnedLink::from_pin(path).unwrap().into();
             dispatcher
                 .attach_to_link(pinned_link.try_into().unwrap())
@@ -1129,18 +1120,17 @@
         Ok(())
     }
 
-<<<<<<< HEAD
-    fn cleanup_extensions(&self, if_index: u32, revision: usize) -> Result<(), BpfdError> {
+    fn cleanup_extensions_xdp(&self, if_index: u32, revision: usize) -> Result<(), BpfdError> {
         let path = format!("{RTDIR_FS}/dispatcher_{if_index}_{revision}");
         fs::remove_dir_all(path).map_err(|io_error| BpfdError::UnableToCleanup { io_error })
     }
 
-    fn delete_link(&self, if_index: u32, revision: usize) -> Result<(), BpfdError> {
+    fn delete_link_xdp(&self, if_index: u32, revision: usize) -> Result<(), BpfdError> {
         let path_link = format!("{RTDIR_FS}/dispatcher_{if_index}_link");
-=======
-    fn cleanup_extensions_xdp(&self, if_index: u32, revision: usize) -> Result<(), BpfdError> {
-        let path = format!("/var/run/bpfd/fs/dispatcher_{if_index}_{revision}");
-        fs::remove_dir_all(path).map_err(|io_error| BpfdError::UnableToCleanup { io_error })
+        fs::remove_file(path_link)?;
+        let path_link_rev = format!("{RTDIR_FS}/dispatcher_{if_index}_{revision}/");
+        fs::remove_dir_all(path_link_rev)
+            .map_err(|io_error| BpfdError::UnableToCleanup { io_error })
     }
 
     fn cleanup_extensions_tc(
@@ -1149,17 +1139,8 @@
         if_index: u32,
         revision: usize,
     ) -> Result<(), BpfdError> {
-        let path = format!("/var/run/bpfd/fs/dispatcher_{prog_type}_{if_index}_{revision}");
+        let path = format!("{RTDIR_FS}/dispatcher_{prog_type}_{if_index}_{revision}");
         fs::remove_dir_all(path).map_err(|io_error| BpfdError::UnableToCleanup { io_error })
-    }
-
-    fn delete_link_xdp(&self, if_index: u32, revision: usize) -> Result<(), BpfdError> {
-        let path_link = format!("/var/run/bpfd/fs/dispatcher_{if_index}_link");
->>>>>>> 8f0a5956
-        fs::remove_file(path_link)?;
-        let path_link_rev = format!("{RTDIR_FS}/dispatcher_{if_index}_{revision}/");
-        fs::remove_dir_all(path_link_rev)
-            .map_err(|io_error| BpfdError::UnableToCleanup { io_error })
     }
 
     fn get_ifindex(&mut self, iface: &str) -> Result<u32, BpfdError> {
